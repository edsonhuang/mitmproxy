# Release History

## Unreleased: mitmproxy next

<<<<<<< HEAD
* DNS support (@meitinger)
=======
* Replayed flows retain their current position in the flow list.
  ([#5227](https://github.com/mitmproxy/mitmproxy/issues/5227), @mhils)
>>>>>>> 0b4cbfab
* Console Performance Improvements
  ([#3427](https://github.com/mitmproxy/mitmproxy/issues/3427), @BkPHcgQL3V)
* Warn users if server side event responses are received without streaming.
  ([#4469](https://github.com/mitmproxy/mitmproxy/issues/4469), @mhils)
* Add flatpak support to the browser addon
  ([#5200](https://github.com/mitmproxy/mitmproxy/issues/5200), @pauloromeira)
* Add example addon to dump contents to files based on a filter expression 
  ([#5190](https://github.com/mitmproxy/mitmproxy/issues/5190), @redraw)
* Fix a bug where the wrong SNI is sent to an upstream HTTPS proxy
  ([#5109](https://github.com/mitmproxy/mitmproxy/issues/5109), @mhils)
* Make sure that mitmproxy displays error messages on startup.
  ([#5225](https://github.com/mitmproxy/mitmproxy/issues/5225), @mhils)
* Add example addon for domain fronting.
  ([#5217](https://github.com/mitmproxy/mitmproxy/issues/5217), @randomstuff)
* Improve cut addon to better handle binary contents
  ([#3965](https://github.com/mitmproxy/mitmproxy/issues/3965), @mhils)
* Fix text truncation for full-width characters 
  ([#4278](https://github.com/mitmproxy/mitmproxy/issues/4278), @kjy00302)

## 19 March 2022: mitmproxy 8.0.0

### Major Changes

* Major improvements to the web interface (@gorogoroumaru)
* Event hooks can now be async (@nneonneo, [#5106](https://github.com/mitmproxy/mitmproxy/issues/5106))
* New [`tls_{established,failed}_{client,server}` event hooks](https://docs.mitmproxy.org/dev/api/events.html#TLSEvents)
  to record negotiation success/failure (@mhils, [#4790](https://github.com/mitmproxy/mitmproxy/pull/4790))

### Security Fixes

* [CVE-2022-24766](https://github.com/mitmproxy/mitmproxy/security/advisories/GHSA-gcx2-gvj7-pxv3):
  Fix request smuggling vulnerability reported by @zeyu2001 (@mhils)

### Full Changelog

* Support proxy authentication for SOCKS v5 mode (@starplanet)
* Make it possible to ignore connections in the tls_clienthello event hook (@mhils)
* fix some responses not being decoded properly if the encoding was uppercase (#4735, @Mattwmaster58)
* Trigger event hooks for flows with semantically invalid requests, for example invalid content-length headers (@mhils)
* Improve error message on TLS version mismatch (@mhils)
* Windows: Switch to Python's default asyncio event loop, which increases the number of sockets
  that can be processed simultaneously (@mhils)
* Add `client_replay_concurrency` option, which allows more than one client replay request to be in-flight at a time. (@rbdixon)
* New content view which handles gRPC/protobuf. Allows to apply custom definitions to visualize different field decodings.
  Includes example addon which applies custom definitions for selected gRPC traffic (@mame82)
* Fix a crash caused when editing string option (#4852, @rbdixon)
* Base container image bumped to Debian 11 Bullseye (@Kriechi)
* Upstream replays don't do CONNECT on plaintext HTTP requests (#4876, @HoffmannP)
* Remove workarounds for old pyOpenSSL versions (#4831, @KarlParkinson)
* Add fonts to asset filter (~a) (#4928, @elespike)
* Fix bug that crashed when using `view.flows.resolve` (#4916, @rbdixon)
* Fix a bug where `running()` is invoked twice on startup (#3584, @mhils)
* Correct documentation example for User-Agent header modification (#4997, @jamesyale)
* Fix random connection stalls (#5040, @EndUser509)
* Add `n` new flow keybind to mitmweb (#5061, @ianklatzco)
* Fix compatibility with BoringSSL (@pmoulton)
* Added `WebSocketMessage.injected` flag (@Prinzhorn)
* Add example addon for saving streamed data to individual files (@EndUser509)
* Change connection event hooks to be blocking.
  Processing will only resume once the event hook has finished. (@Prinzhorn)
* Reintroduce `Flow.live`, which signals if a flow belongs to a currently active connection. (#4207, @mhils)
* Speculative fix for some rare HTTP/2 connection stalls (#5158, @EndUser509)
* Add ability to specify custom ports with LDAP authentication (#5068, @demonoidvk)
* Add support for rotating saved streams every hour or day (@EndUser509)
* Console Improvements on Windows (@mhils)
* Fix processing of `--set` options (#5067, @marwinxxii) 
* Lowercase user-added header names and emit a log message to notify the user when using HTTP/2 (#4746, @mhils)
* Exit early if there are errors on startup (#4544, @mhils)
* Fixed encoding guessing: only search for meta tags in HTML bodies (##4566, @Prinzhorn)
* Binaries are now built with Python 3.10 (@mhils)

## 28 September 2021: mitmproxy 7.0.4

* Do not add a Content-Length header for chunked HTTP/1 messages (@matthewhughes934)

## 16 September 2021: mitmproxy 7.0.3

* [CVE-2021-39214](https://github.com/mitmproxy/mitmproxy/security/advisories/GHSA-22gh-3r9q-xf38):
  Fix request smuggling vulnerabilities reported by @chinchila (@mhils)
* Expose TLS 1.0 as possible minimum version on older pyOpenSSL releases (@mhils)
* Fix compatibility with Python 3.10 (@mhils)

## 4 August 2021: mitmproxy 7.0.2

* Fix a WebSocket crash introduced in 7.0.1 (@mhils)

## 3 August 2021: mitmproxy 7.0.1

* Performance: Re-use OpenSSL contexts to enable TLS session resumption (@mhils)
* Disable HTTP/2 CONNECT for Secure Web Proxies to fix compatibility with Firefox (@mhils)
* Use local IP address as certificate subject if no other info is available (@mhils)
* Make it possible to return multiple chunks for HTTP stream modification (@mhils)
* Don't send WebSocket CONTINUATION frames when the peer does not send any (@Pilphe)
* Fix HTTP stream modify example. (@mhils)
* Fix a crash caused by no-op assignments to `Server.address` (@SaladDais)
* Fix a crash when encountering invalid certificates (@mhils)
* Fix a crash when pressing the Home/End keys in some screens (@rbdixon)
* Fix a crash when reading corrupted flow dumps (@mhils)
* Fix multiple crashes on flow export (@mhils)
* Fix a bug where ASGI apps did not see the request body (@mhils)
* Minor documentation improvements (@mhils)

## 16 July 2021: mitmproxy 7.0

### New Proxy Core (@mhils, [blog post](https://www.mitmproxy.org/posts/releases/mitmproxy7/))

Mitmproxy has a completely new proxy core, fixing many longstanding issues:

* **Secure Web Proxy:** Mitmproxy now supports TLS-over-TLS to already encrypt the connection to the proxy.
* **Server-Side Greetings:** Mitmproxy now supports proxying raw TCP connections, including ones that start
  with a server-side greeting (e.g. SMTP).
* **HTTP/1 – HTTP/2 Interoperability:** mitmproxy can now accept an HTTP/2 connection from the client,
  and forward it to an HTTP/1 server.
* **HTTP/2 Redirects:** The request destination can now be changed on HTTP/2 flows.
* **Connection Strategy:** Users can now specify if they want mitmproxy to eagerly connect upstream
  or wait as long as possible. Eager connections are required to detect protocols with server-side
  greetings, lazy connections enable the replay of responses without connecting to an upstream server.
* **Timeout Handling:** Mitmproxy will now clean up idle connections and also abort requests if the client disconnects
  in the meantime.
* **Host Header-based Proxying:** If the request destination is unknown, mitmproxy now falls back to proxying
  based on the Host header. This means that requests can often be redirected to mitmproxy using
  DNS spoofing only.
* **Internals:** All protocol logic is now separated from I/O (["sans-io"](https://sans-io.readthedocs.io/)).
  This greatly improves testing capabilities, prevents a wide array of race conditions, and increases
  proper isolation between layers.

### Additional Changes

* mitmproxy's command line interface now supports Windows (@mhils)
* The `clientconnect`, `clientdisconnect`, `serverconnect`, `serverdisconnect`, and `log`
  events have been replaced with new events, see addon documentation for details (@mhils)
* Contentviews now implement `render_priority` instead of `should_render`, allowing more specialization (@mhils)
* Addition of block_list option to block requests with a set status code (@ericbeland)
* Make mitmweb columns configurable and customizable (@gorogoroumaru)
* Automatic JSON view mode when `+json` suffix in content type (@kam800)
* Use pyca/cryptography to generate certificates, not pyOpenSSL (@mhils)
* Remove the legacy protocol stack (@Kriechi)
* Remove all deprecated pathod and pathoc tools and modules (@Kriechi)
* In reverse proxy mode, mitmproxy now does not assume TLS if no scheme
  is given but a custom port is provided (@mhils)
* Remove the following options: `http2_priority`, `relax_http_form_validation`, `upstream_bind_address`,
  `spoof_source_address`, and `stream_websockets`. If you depended on one of them please let us know.
  mitmproxy never phones home, which means we don't know how prominently these options were used. (@mhils)
* Fix IDNA host 'Bad HTTP request line' error (@grahamrobbins)
* Pressing `?` now exits console help view (@abitrolly)
* `--modify-headers` now works correctly when modifying a header that is also part of the filter expression (@Prinzhorn)
* Fix SNI-related reproducibility issues when exporting to curl/httpie commands. (@dkasak)
* Add option `export_preserve_original_ip` to force exported command to connect to IP from original request.
  Only supports curl at the moment. (@dkasak)
* Major proxy protocol testing (@r00t-)
* Switch Docker image release to be based on Debian (@PeterDaveHello)
* Multiple Browsers: The `browser.start` command may be executed more than once to start additional
  browser sessions. (@rbdixon)
* Improve readability of SHA256 fingerprint. (@wrekone)
* Metadata and Replay Flow Filters: Flows may be filtered based on metadata and replay status. (@rbdixon)
* Flow control: don't read connection data faster than it can be forwarded. (@hazcod)
* Docker images for ARM64 architecture (@hazcod, @mhils)
* Fix parsing of certificate issuer/subject with escaped special characters (@Prinzhorn)
* Customize markers with emoji, and filters: The `flow.mark` command may be used to mark a flow with either the default
  "red ball" marker, a single character, or an emoji like `:grapes:`. Use the `~marker` filter to filter on marker
  characters. (@rbdixon)
* New `flow.comment` command to add a comment to the flow. Add `~comment <regex>` filter syntax to search flow comments.
  (@rbdixon)
* Fix multipart forms losing `boundary` values on edit. (@roytu)
* `Transfer-Encoding: chunked` HTTP message bodies are now retained if they are below the stream_large_bodies limit.
  (@mhils)
* `json()` method for HTTP Request and Response instances will return decoded JSON body. (@rbdixon)
* Support for HTTP/2 Push Promises has been dropped. (@mhils)
* Make it possible to set sequence options from the command line. (@Yopi)

## 15 December 2020: mitmproxy 6.0.2

* Fix reading of saved flows in mitmweb.

## 13 December 2020: mitmproxy 6.0.1

* Fix flow serialization in mitmweb.

## 13 December 2020: mitmproxy 6.0

* Mitmproxy now requires Python 3.8 or above.
* Deprecation of pathod and pathoc tools and modules. Future releases will not contain them! (@Kriechi)
* SSLKEYLOGFILE now supports TLS 1.3 secrets (@mhils)
* Fix query parameters in asgiapp addon (@jpstotz)
* Fix command history failing on file I/O errors (@Kriechi)
* Add example addon to suppress unwanted error messages sent by mitmproxy. (@anneborcherding)
* Updated imports and styles for web scanner helper addons. (@anneborcherding)
* Inform when underscore-formatted options are used in client arg. (@jrblixt)
* ASGIApp now ignores loaded HTTP flows from somewhere. (@linw1995)
* Binaries are now built with Python 3.9 (@mhils)
* Fixed the web UI showing blank page on clicking details tab when server address is missing (@samhita-sopho)
* Tests: Replace asynctest with stdlib mock (@felixonmars)
* MapLocal now keeps its configuration when other options are set. (@mhils)
* Host headers with non-standard ports are now properly updated in reverse proxy mode. (@mhils)
* Fix missing host header when replaying HTTP/2 flows (@Granitosaurus)

## 01 November 2020: mitmproxy 5.3

### Full Changelog

* Support for Python 3.9 (@mhils)
* Add MsgPack content viewer (@tasn)
* Use `@charset` to decode CSS files if available (@Prinzhorn)
* Fix links to anticache docs in mitmweb and use HTTPS for links to documentation (@rugk)
* Updated typing for WebsocketMessage.content (@Prinzhorn)
* Add option `console_strip_trailing_newlines`, and no longer strip trailing newlines by default (@capt8bit)
* Prevent transparent mode from connecting to itself in the basic cases (@Prinzhorn)
* Display HTTP trailers in mitmweb (@sanlengjingvv)
* Revamp onboarding app (@mhils)
* Add ASGI support for embedded apps (@mhils)
* Updated raw exports to not remove headers (@wchasekelley)
* Fix file unlinking before external viewer finishes loading (@wchasekelley)
* Add --cert-passphrase command line argument (@mirosyn)
* Add interactive tutorials to the documentation (@mplattner)
* Support `deflateRaw` for `Content-Encoding`'s (@kjoconnor)
* Fix broken requests without body on HTTP/2 (@Kriechi)
* Add support for sending (but not parsing) HTTP Trailers to the HTTP/1.1 protocol (@bburky)
* Add support to echo http trailers in dumper addon (@shiv6146)
* Fix OpenSSL requiring different CN for root and leaf certificates (@mhils)
* ... and various other fixes, documentation improvements, dependency version bumps, etc.

## 18 July 2020: mitmproxy 5.2

* Add Filter message to mitmdump (@sarthak212)
* Display TCP flows at flow list (@Jessonsotoventura, @nikitastupin, @mhils)
* Colorize JSON Contentview (@sarthak212)
* Fix console crash when entering regex escape character in half-open string (@sarthak212)
* Integrate contentviews to TCP flow details (@nikitastupin)
* Added add-ons that enhance the performance of web application scanners (@anneborcherding)
* Increase WebSocket message timestamp precision (@JustAnotherArchivist)
* Fix HTTP reason value on HTTP/2 reponses (@rbdixon)
* mitmweb: support wslview to open a web browser (@G-Rath)
* Fix dev version detection with parent git repo (@JustAnotherArchivist)
* Restructure examples and supported addons (@mhils)
* Certificate generation: mark SAN as critical if no CN is set (@mhils)
* Simplify Replacements with new ModifyBody addon (@mplattner)
* Rename SetHeaders addon to ModifyHeaders (@mplattner)
* mitmweb: "New -> File" menu option has been renamed to "Clear All" (@yogeshojha)
* Add new MapRemote addon to rewrite URLs of requests (@mplattner)
* Add support for HTTP Trailers to the HTTP/2 protocol (@sanlengjingvv and @Kriechi)
* Fix certificate runtime error during expire cleanup (@gorogoroumaru)
* Fixed the DNS Rebind Protection for secure support of IPv6 addresses (@tunnelpr0)
* WebSockets: match the HTTP-WebSocket flow for the ~websocket filter (@Kriechi)
* Fix deadlock caused by the "replay.client.stop" command (@gorogoroumaru)
* Add new MapLocal addon to serve local files instead of remote resources (@mplattner and @mhils)
* Add minimal TCP interception and modification (@nikitastupin)
* Add new CheckSSLPinning addon to check SSL-Pinning on client (@su-vikas)
* Add a JSON dump script: write data into a file or send to an endpoint as JSON (@emedvedev)
* Fix console output formatting (@sarthak212)
* Add example for proxy authentication using selenium (@anneborcherding and @weichweich)

## 13 April 2020: mitmproxy 5.1.1

* Fixed Docker images not starting due to missing shell

## 13 April 2020: mitmproxy 5.1

### Major Changes

* Initial Support for TLS 1.3

### Full Changelog

* Reduce leaf certificate validity to one year due to upcoming browser changes (@mhils)
* Rename mitmweb's `web_iface` option to `web_host` for consistency (@oxr463)
* Sending a SIGTERM now exits mitmproxy without prompt, SIGINT still asks (@ThinkChaos)
* Don't force host header on outgoing requests (@mhils)
* Additional documentation and examples for WebSockets (@Kriechi)
* Gracefully handle hyphens in domain names (@matosconsulting)
* Fix header replacement count (@naivekun)
* Emit serverconnect event only after a connection has been established (@Prinzhorn)
* Fix ValueError in table mode of server replay flow (@ylmrx)
* HTTP/2: send all stream reset types to other connection (@rohfle)
* HTTP/2: fix WINDOW_UPDATE swallowed on closed streams (@Kriechi)
* Fix wrong behavior of --allow-hosts options (@BlownSnail)
* Additional and updated documentation for examples, WebSockets, Getting Started (@Kriechi)

## 27 December 2019: mitmproxy 5.0.1

* Fixed precompiled Linux binaries to not crash in table mode
* Display webp images in mitmweb (@cixtor)

## 16 December 2019: mitmproxy 5.0

### Major Changes

* Added new Table UI (@Jessonsotoventura)
* Added EKU extension to certificates. This fixes support for macOS Catalina (@vin01)

### Security Fixes

* Fixed command injection vulnerabilities when exporting flows as curl/httpie commands (@cript0nauta)
* Do not echo unsanitized user input in HTTP error responses (@fimad)

### Full Changelog

* Moved to GitHub CI for Continuous Integration, dropping support for old Linux and macOS releases. (#3728)
* Vastly improved command parsing, in particular for setting flow filters (@typoon)
* Added a new flow export for raw responses (@mckeimic)
* URLs are now edited in an external editor (@Jessonsotoventura)
* mitmproxy now has a command history (@typoon)
* Added terminal like keyboard shortcuts for the command bar (ctrl+w, ctrl+a, ctrl+f, ...) (@typoon)
* Fixed issue with improper handling of non-ascii characters in URLs (@rjt-gupta)
* Filtering can now use unicode characters (@rjt-gupta)
* Fixed issue with user keybindings not being able to override default keybindings
* Improved installation instructions
* Added support for IPV6-only environments (@sethb157)
* Fixed bug with server replay (@rjt-gupta)
* Fixed issue with duplicate error responses (@ccssrryy)
* Users can now set a specific external editor using $MITMPROXY_EDITOR (@rjt-gupta)
* Config file can now be called `config.yml` or `config.yaml` (@ylmrx)
* Fixed crash on `view.focus.[next|prev]` (@ylmrx)
* Updated documentation to help using mitmproxy certificate on Android (@jannst)
* Added support to parse IPv6 entries from `pfctl` on MacOS. (@tomlabaude)
* Fixed instructions on how to build the documentation (@jannst)
* Added a new `--allow-hosts` option (@pierlon)
* Added support for zstd content-encoding (@tsaaristo)
* Fixed issue where the replay server would corrupt the Date header (@tonyb486)
* Improve speed for WebSocket interception (@MathieuBordere)
* Fixed issue with parsing JPEG files. (@lusceu)
* Improve example code style (@BoboTiG)
* Fixed issue converting void responses to HAR (@worldmind)
* Color coded http status codes in mitmweb (@arun-94)
* Added organization to generated certificates (@Abcdefghijklmnopqrstuvwxyzxyz)
* Errors are now displayed on sys.stderr (@JessicaFavin)
* Fixed issue with replay timestamps (@rjt-gupta)
* Fixed copying in mitmweb on macOS (@XZzYassin)

## 31 July 2018: mitmproxy 4.0.4

* Security: Protect mitmweb against DNS rebinding. (CVE-2018-14505, @atx)
* Reduce certificate lifetime to two years to be conformant with
  the current CA/Browser Forum Baseline Requirements. (@muffl0n)
  (https://cabforum.org/2017/03/17/ballot-193-825-day-certificate-lifetimes/)
* Update cryptography to version 2.3.

## 15 June 2018: mitmproxy 4.0.3

* Add support for IPv6 transparent mode on Windows (#3174)
* Add Docker images for ARMv7 - Raspberry Pi (#3190)
* Major overhaul of our release workflow - you probably won't notice it, but for us it's a big thing!
* Fix the Python version detection on Python 3.5, we now show a more intuitive error message (#3188)
* Fix application shutdown on Windows (#3172)
* Fix IPv6 scope suffixes in block addon (#3164)
* Fix options update when added (#3157)
* Fix "Edit Flow" button in mitmweb (#3136)

## 15 June 2018: mitmproxy 4.0.2

* Skipped!

## 17 May 2018: mitmproxy 4.0.1

### Bugfixes

* The previous release had a packaging issue, so we bumped it to v4.0.1 and re-released it.
* This contains no actual bugfixes or new features.

## 17 May 2018: mitmproxy 4.0

### Features

* mitmproxy now requires Python 3.6!
* Moved the core to asyncio - which gives us a very significant performance boost!
* Reduce memory consumption by using `SO_KEEPALIVE` (#3076)
* Export request as httpie command (#3031)
* Configure mitmproxy console keybindings with the keys.yaml file. See docs for more.

### Breaking Changes

* The --conf command-line flag is now --confdir, and specifies the mitmproxy configuration
    directory, instead of the options yaml file (which is at `config.yaml` under the configuration directory).
* `allow_remote` got replaced by `block_global` and `block_private` (#3100)
* No more custom events (#3093)
* The `cadir` option has been renamed to `confdir`
* We no longer magically capture print statements in addons and translate
    them to logs. Please use `ctx.log.info` explicitly.

### Bugfixes

* Correctly block connections from remote clients with IPv4-mapped IPv6 client addresses (#3099)
* Expand `~` in paths during the `cut` command (#3078)
* Remove socket listen backlog constraint
* Improve handling of user script exceptions (#3050, #2837)
* Ignore signal errors on windows
* Fix traceback for commands with un-terminated escape characters (#2810)
* Fix request replay when proxy is bound to local interface (#2647)
* Fix traceback when running scripts on a flow twice (#2838)
* Fix traceback when killing intercepted flow (#2879)
* And lots of typos, docs improvements, revamped examples, and general fixes!

## 05 April 2018: mitmproxy 3.0.4

* Fix an issue that caused mitmproxy to not retry HTTP requests on timeout.
* Various other fixes (@kira0204, @fenilgandhi, @tran-tien-dat, @smonami,
  @luzpaz, @fristonio, @kajojify, @Oliver-Fish, @hcbarry, @jplochocki, @MikeShi42,
  @ghillu, @emilstahl)

## 25 February 2018: mitmproxy 3.0.3

* Fix an issue that caused mitmproxy to lose keyboard control after spawning an external editor.

## 23 February 2018: mitmproxy 3.0.1

* Fix a quote-related issue affecting the mitmproxy console command prompt.

## 22 February 2018: mitmproxy 3.0

### Major Changes

* Commands: A consistent, typed mechanism that allows addons to expose actions
  to users.
* Options: A typed settings store for use by mitmproxy and addons.
* Shift most of mitmproxy's own functionality into addons.
* Major improvements to mitmproxy console, including an almost complete
  rewrite of the user interface, integration of commands, key bindings, and
  multi-pane layouts.
* Major Improvements to mitmproxy’s web interface, mitmweb. (Matthew Shao,
  Google Summer of Code 2017)
* Major Improvements to mitmproxy’s content views and protocol layers (Ujjwal
  Verma, Google Summer of Code 2017)
* Faster JavaScript and CSS beautifiers. (Ujjwal Verma)

### Minor Changes

* Vastly improved JavaScript test coverage (Matthew Shao)
* Options editor for mitmweb (Matthew Shao)
* Static web-based flow viewer (Matthew Shao)
* Request streaming for HTTP/1.x and HTTP/2 (Ujjwal Verma)
* Implement more robust content views using Kaitai Struct (Ujjwal Verma)
* Protobuf decoding now works without protoc being installed on the host
  system (Ujjwal Verma)
* PNG, GIF, and JPEG can now be parsed without Pillow, which simplifies
  mitmproxy installation and moves parsing from unsafe C to pure Python (Ujjwal Verma)
* Add parser for ICO files (Ujjwal Verma)
* Migrate WebSockets implementation to wsproto. This reduces code size and
  adds WebSocket compression support. (Ujjwal Verma)
* Add “split view” to split mitmproxy’s UI into two separate panes.
* Add key binding viewer and editor
* Add a command to spawn a preconfigured Chrome browser instance from
  mitmproxy
* Fully support mitmproxy under the Windows Subsystem for Linux (WSL), work
  around display errors
* Add XSS scanner addon (@ddworken)
* Add ability to toggle interception (@mattweidner)
* Numerous documentation improvements (@pauloromeira, @rst0git, @rgerganov,
  @fulldecent, @zhigang1992, @F1ashhimself, @vinaydargar, @jonathanrfisher1,
  @BasThomas, @LuD1161, @ayamamori, @TomTasche)
* Add filters for websocket flows (@s4chin)
* Make it possible to create a response to CONNECT requests in http_connect
  (@mengbiping)
* Redirect stdout in scripts to ctx.log.warn (@nikofil)
* Fix a crash when clearing the event log (@krsoninikhil)
* Store the generated certificate for each flow (@dlenski)
* Add --keep-host-header to retain the host header in reverse proxy mode
  (@krsoninikhil)
* Fix setting palette options (@JordanLoehr)
* Fix a crash with brotli encoding (@whackashoe)
* Provide certificate installation instructions on mitm.it (@ritiek)
* Fix a bug where we did not properly fall back to IPv4 when IPv6 is unavailable (@titeuf87)
* Fix transparent mode on IPv6-enabled macOS systems (@Ga-ryo)
* Fix handling of HTTP messages with multiple Content-Length headers (@surajt97)
* Fix IPv6 authority form parsing in CONNECT requests (@r1b)
* Fix event log display in mitmweb (@syahn)
* Remove private key from PKCS12 file in ~/.mitmproxy (@ograff).
* Add LDAP as a proxy authentication backend (@charlesdhdt)
* Use mypy to check the whole codebase (@iharsh234)
* Fix a crash when duplicating flows (@iharsh234)
* Fix testsuite when the path contains a “.” (@felixonmars)
* Store proxy authentication with flows (@lymanZerga11)
* Match ~d and ~u filters against pretty_host (@dequis)
* Update WBXML content view (@davidpshaw)
* Handle HEAD requests for mitm.it to support Chrome in transparent mode on
  iOS (@tomlabaude)
* Update dns spoofing example to use --keep-host-header (@krsoninikhil)
* Call error handler on HTTPException (@tarnacious)
* Make it possible to remove TLS from upstream HTTP connections
* Update to pyOpenSSL 17.5, cryptography 2.1.4, and OpenSSL 1.1.0g
* Make it possible to retroactively increase log verbosity.
* Make logging from addons thread-safe
* Tolerate imports in user scripts that match hook names
  (`from mitmproxy import log`)
* Update mitmweb to React 16, which brings performance improvements
* Fix a bug where reverting duplicated flows crashes mitmproxy
* Fix a bug where successive requests are sent to the wrong host after a
  request has been redirected.
* Fix a bug that binds outgoing connections to the wrong interface
* Fix a bug where custom certificates are ignored in reverse proxy mode
* Fix import of flows that have been created with mitmproxy 0.17
* Fix formatting of (IPv6) IP addresses in a number of places
* Fix replay for HTTP/2 flows
* Decouple mitmproxy version and flow file format version
* Fix a bug where “mitmdump -nr” does not exit automatically
* Fix a crash when exporting flows to curl
* Fix formatting of sticky cookies
* Improve script reloading reliability by polling the filesystem instead of using watchdog
* Fix a crash when refreshing Set-Cookie headers
* Add connection indicator to mitmweb to alert users when the proxy server stops running
* Add support for certificates with cyrillic domains
* Simplify output of mitmproxy --version
* Add Request.make to simplify request creation in scripts
* Pathoc: Include a host header on CONNECT requests
* Remove HTML outline contentview (#2572)
* Remove Python and Locust export (#2465)
* Remove emojis from tox.ini because flake8 cannot parse that. :(

## 28 April 2017: mitmproxy 2.0.2

* Fix mitmweb's Content-Security-Policy to work with Chrome 58+
* HTTP/2: actually use header normalization from hyper-h2

## 15 March 2017: mitmproxy 2.0.1

* bump cryptography dependency
* bump pyparsing dependency
* HTTP/2: use header normalization from hyper-h2

## 21 February 2017: mitmproxy 2.0

* HTTP/2 is now enabled by default.
* Image ContentView: Parse images with Kaitai Struct (kaitai.io) instead of Pillow.
  This simplifies installation, reduces binary size, and allows parsing in pure Python.
* Web: Add missing flow filters.
* Add transparent proxy support for OpenBSD.
* Check the mitmproxy CA for expiration and warn the user to regenerate it if necessary.
* Testing: Tremendous improvements, enforced 100% coverage for large parts of the
  codebase, increased overall coverage.
* Enforce individual coverage: one source file -> one test file with 100% coverage.
* A myriad of other small improvements throughout the project.
* Numerous bugfixes.

## 26 December 2016: mitmproxy 1.0

* All mitmproxy tools are now Python 3 only! We plan to support Python 3.5 and higher.
* Web-Based User Interface: Mitmproxy now officially has a web-based user interface
  called mitmweb. We consider it stable for all features currently exposed
  in the UI, but it still misses a lot of mitmproxy’s options.
* Windows Compatibility: With mitmweb, mitmproxy is now usable on Windows.
  We are also introducing an installer (kindly sponsored by BitRock) that
  simplifies setup.
* Configuration: The config file format is now a single YAML file. In most cases,
  converting to the new format should be trivial - please see the docs for
  more information.
* Console: Significant UI improvements - including sorting of flows by
  size, type and url, status bar improvements, much faster indentation for
  HTTP views, and more.
* HTTP/2: Significant improvements, but is temporarily disabled by default
  due to wide-spread protocol implementation errors on some large website
* WebSocket: The protocol implementation is now mature, and is enabled by
  default. Complete UI support is coming in the next release. Hooks for
  message interception and manipulation are available.
* A myriad of other small improvements throughout the project.

## 16 October 2016: mitmproxy 0.18

* Python 3 Compatibility for mitmproxy and pathod (Shadab Zafar, GSoC 2016)
* Major improvements to mitmweb (Clemens Brunner & Jason Hao, GSoC 2016)
* Internal Core Refactor: Separation of most features into isolated Addons
* Initial Support for WebSockets
* Improved HTTP/2 Support
* Reverse Proxy Mode now automatically adjusts host headers and TLS Server Name Indication
* Improved HAR export
* Improved export functionality for curl, python code, raw http etc.
* Flow URLs are now truncated in the console for better visibility
* New filters for TCP, HTTP and marked flows.
* Mitmproxy now handles comma-separated Cookie headers
* Merge mitmproxy and pathod documentation
* Mitmdump now sanitizes its console output to not include control characters
* Improved message body handling for HTTP messages:
  `.raw_content` provides the message body as seen on the wire
  `.content` provides the decompressed body (e.g. un-gzipped)
  `.text` provides the body decompressed and decoded body
* New HTTP Message getters/setters for cookies and form contents.
* Add ability to view only marked flows in mitmproxy
* Improved Script Reloader (Always use polling, watch for whole directory)
* Use tox for testing
* Unicode support for tnetstrings
* Add dumpfile converters for mitmproxy versions 0.11 and 0.12
* Numerous bugfixes

## 9 April 2016: mitmproxy 0.17

* Simplify repository and release structure. mitmproxy now comes as a single package, including netlib and pathod.
* Rename the Python package from libmproxy to mitmproxy.
* New option to add server certs to client chain (CVE-2016-2402, John Kozyrakis)
* Enable HTTP/2 by default (Thomas Kriechbaumer)
* Improved HAR extractor (Shadab Zafar)
* Add icon for OSX and Windows binaries
* Add content view for query parameters (Will Coster)
* Initial work on Python 3 compatibility
* locust.io export (Zohar Lorberbaum)
* Fix XSS vulnerability in HTTP errors (Will Coster)
* Numerous bugfixes and minor improvements

## 15 February 2016: mitmproxy 0.16

* Completely revised HTTP2 implementation based on hyper-h2 (Thomas Kriechbaumer)
* Export flows as cURL command, Python code or raw HTTP (Shadab Zafar)
* Fixed compatibility with the Android Emulator (Will Coster)
* Script Reloader: Inline scripts are reloaded automatically if modified (Matthew Shao)
* Inline script hooks for TCP mode (Michael J. Bazzinotti)
* Add default ciphers to support iOS9 App Transport Security (Jorge Villacorta)
* Basic Authentication for mitmweb (Guillem Anguera)
* Exempt connections from interception based on TLS Server Name Indication (David Weinstein)
* Provide Python Wheels for faster installation
* Numerous bugfixes and minor improvements

## 4 December 2015: mitmproxy 0.15

* Support for loading and converting older dumpfile formats (0.13 and up)
* Content views for inline script (@chrisczub)
* Better handling of empty header values (Benjamin Lee/@bltb)
* Fix a gnarly memory leak in mitmdump
* A number of bugfixes and small improvements

## 6 November 2015: mitmproxy 0.14

* Statistics: 399 commits, 13 contributors, 79 closed issues, 37 closed
  PRs, 103 days
* Docs: Greatly updated docs now hosted on ReadTheDocs!
  http://docs.mitmproxy.org
* Docs: Fixed Typos, updated URLs etc. (Nick Badger, Ben Lerner, Choongwoo
  Han, onlywade, Jurriaan Bremer)
* mitmdump: Colorized TTY output
* mitmdump: Use mitmproxy's content views for human-readable output (Chris
  Czub)
* mitmproxy and mitmdump: Support for displaying UTF8 contents
* mitmproxy: add command line switch to disable mouse interaction (Timothy
  Elliott)
* mitmproxy: bug fixes (Choongwoo Han, sethp-jive, FreeArtMan)
* mitmweb: bug fixes (Colin Bendell)
* libmproxy: Add ability to fall back to TCP passthrough for non-HTTP
  connections.
* libmproxy: Avoid double-connect in case of TLS Server Name Indication.
  This yields a massive speedup for TLS handshakes.
* libmproxy: Prevent unnecessary upstream connections (macmantrl)
* Inline Scripts: New API for HTTP Headers:
  http://docs.mitmproxy.org/en/latest/dev/models.html#netlib.http.Headers
* Inline Scripts: Properly handle exceptions in `done` hook
* Inline Scripts: Allow relative imports, provide `__file__`
* Examples: Add probabilistic TLS passthrough as an inline script
* netlib: Refactored HTTP protocol handling code
* netlib: ALPN support
* netlib: fixed a bug in the optional certificate verification.
* netlib: Initial Python 3.5 support (this is the first prerequisite for
  3.x support in mitmproxy)

## 24 July 2015: mitmproxy 0.13

* Upstream certificate validation. See the --verify-upstream-cert,
  --upstream-trusted-confdir and --upstream-trusted-ca parameters. Thanks to
  Kyle Morton (github.com/kyle-m) for his work on this.
* Add HTTP transparent proxy mode. This uses the host headers from HTTP
  traffic (rather than SNI and IP address information from the OS) to
  implement perform transparent proxying. Thanks to github.com/ijiro123 for
  this feature.
* Add ~src and ~dst REGEX filters, allowing matching on source and
  destination addresses in the form of <IP>:<Port>
* mitmproxy console: change g/G keyboard shortcuts to match less. Thanks to
  Jose Luis Honorato (github.com/jlhonora).
* mitmproxy console: Flow marking and unmarking. Marked flows are not
  deleted when the flow list is cleared. Thanks to Jake Drahos
  (github.com/drahosj).
* mitmproxy console: add marking of flows
* Remove the certforward feature. It was added to allow exploitation of
  #gotofail, which is no longer a common vulnerability. Permitting this
  hugely increased the complexity of packaging and distributing mitmproxy.

## 3 June 2015: mitmproxy 0.12.1

* mitmproxy console: mouse interaction - scroll in the flow list, click on
  flow to view, click to switch between tabs.
* Update our crypto defaults: SHA256, 2048 bit RSA, 4096 bit DH parameters.
* BUGFIX: crash under some circumstances when copying to clipboard.
* BUGFIX: occasional crash when deleting flows.

## 18 May 2015: mitmproxy 0.12

* mitmproxy console: Significant revamp of the UI. The major changes are
  listed below, and in addition almost every aspect of the UI has
  been tweaked, and performance has improved significantly.
* mitmproxy console: A new options screen has been created ("o" shortcut),
  and many options that were previously manipulated directly via a
  keybinding have been moved there.
* mitmproxy console: Big improvement in palettes. This includes improvements
  to all colour schemes. Palettes now set the terminal background colour by
  default, and a new --palette-transparent option has been added to disable
  this.
* mitmproxy console: g/G shortcuts throughout mitmproxy console to jump
  to the beginning/end of the current view.
* mitmproxy console: switch  palettes on the fly from the options screen.
* mitmproxy console: A cookie editor has been added for mitmproxy console
  at long last.
* mitmproxy console: Various components of requests and responses can be
  copied to the clipboard from mitmproxy - thanks to @marceloglezer.
* Support for creating new requests from scratch in mitmproxy console (@marceloglezer).
* SSLKEYLOGFILE environment variable to specify a logging location for TLS
  master keys. This can be used with tools like Wireshark to allow TLS
  decoding.
* Server facing SSL cipher suite specification (thanks to Jim Shaver).
* Official support for transparent proxying on FreeBSD - thanks to Mike C
  (http://github.com/mike-pt).
* Many other small bugfixes and improvemenets throughout the project.

## 29 Dec 2014: mitmproxy 0.11.2

* Configuration files - mitmproxy.conf, mitmdump.conf, common.conf in the
  .mitmproxy directory.
* Better handling of servers that reject connections that are not SNI.
* Many other small bugfixes and improvements.

## 15 November 2014: mitmproxy 0.11.1

* Bug fixes: connection leaks some crashes

## 7 November 2014: mitmproxy 0.11

* Performance improvements for mitmproxy console
* SOCKS5 proxy mode allows mitmproxy to act as a SOCKS5 proxy server
* Data streaming for response bodies exceeding a threshold
  (bradpeabody@gmail.com)
* Ignore hosts or IP addresses, forwarding both HTTP and HTTPS traffic
  untouched
* Finer-grained control of traffic replay, including options to ignore
  contents or parameters when matching flows (marcelo.glezer@gmail.com)
* Pass arguments to inline scripts
* Configurable size limit on HTTP request and response bodies
* Per-domain specification of interception certificates and keys (see
  --cert option)
* Certificate forwarding, relaying upstream SSL certificates verbatim (see
  --cert-forward)
* Search and highlighting for HTTP request and response bodies in
  mitmproxy console (pedro@worcel.com)
* Transparent proxy support on Windows
* Improved error messages and logging
* Support for FreeBSD in transparent mode, using pf (zbrdge@gmail.com)
* Content view mode for WBXML (davidshaw835@air-watch.com)
* Better documentation, with a new section on proxy modes
* Generic TCP proxy mode
* Countless bugfixes and other small improvements
* pathod: Hugely improved SSL support, including dynamic generation of certificates
  using the mitproxy cacert

## 7 November 2014: pathod 0.11

* Hugely improved SSL support, including dynamic generation of certificates
  using the mitproxy cacert
* pathoc -S dumps information on the remote SSL certificate chain
* Big improvements to fuzzing, including random spec selection and memoization to avoid repeating randomly generated patterns
* Reflected patterns, allowing you to embed a pathod server response specification in a pathoc request, resolving both on client side. This makes fuzzing proxies and other intermediate systems much better.

## 28 January 2014: mitmproxy 0.10

* Support for multiple scripts and multiple script arguments
* Easy certificate install through the in-proxy web app, which is now
  enabled by default
* Forward proxy mode, that forwards proxy requests to an upstream HTTP server
* Reverse proxy now works with SSL
* Search within a request/response using the "/" and "n" shortcut keys
* A view that beatifies CSS files if cssutils is available
* Bug fix, documentation improvements, and more.

## 25 August 2013: mitmproxy 0.9.2

* Improvements to the mitmproxywrapper.py helper script for OSX.
* Don't take minor version into account when checking for serialized file
  compatibility.
* Fix a bug causing resource exhaustion under some circumstances for SSL
  connections.
* Revamp the way we store interception certificates. We used to store these
  on disk, they're now in-memory. This fixes a race condition related to
  cert handling, and improves compatibility with Windows, where the rules
  governing permitted file names are weird, resulting in errors for some
  valid IDNA-encoded names.
* Display transfer rates for responses in the flow list.
* Many other small bugfixes and improvements.

## 25 August 2013: pathod 0.9.2

* Adapt to interface changes in netlib

## 16 June 2013: mitmproxy 0.9.1

* Use "correct" case for Content-Type headers added by mitmproxy.
* Make UTF environment detection more robust.
* Improved MIME-type detection for viewers.
* Always read files in binary mode (Windows compatibility fix).
* Some developer documentation.

## 15 May 2013: mitmproxy 0.9

* Upstream certs mode is now the default.
* Add a WSGI container that lets you host in-proxy web applications.
* Full transparent proxy support for Linux and OSX.
* Introduce netlib, a common codebase for mitmproxy and pathod
  (http://github.com/cortesi/netlib).
* Full support for SNI.
* Color palettes for mitmproxy, tailored for light and dark terminal
  backgrounds.
* Stream flows to file as responses arrive with the "W" shortcut in
  mitmproxy.
* Extend the filter language, including ~d domain match operator, ~a to
  match asset flows (js, images, css).
* Follow mode in mitmproxy ("F" shortcut) to "tail" flows as they arrive.
* --dummy-certs option to specify and preserve the dummy certificate
  directory.
* Server replay from the current captured buffer.
* Huge improvements in content views. We now have viewers for AMF, HTML,
  JSON, Javascript, images, XML, URL-encoded forms, as well as hexadecimal
  and raw views.
* Add Set Headers, analogous to replacement hooks. Defines headers that are set
  on flows, based on a matching pattern.
* A graphical editor for path components in mitmproxy.
* A small set of standard user-agent strings, which can be used easily in
  the header editor.
* Proxy authentication to limit access to mitmproxy
* pathod: Proxy mode. You can now configure clients to use pathod as an
  HTTP/S proxy.
* pathoc: Proxy support, including using CONNECT to tunnel directly to
  targets.
* pathoc: client certificate support.
* pathod: API improvements, bugfixes.

## 15 May 2013: pathod 0.9 (version synced with mitmproxy)

* Pathod proxy mode. You can now configure clients to use pathod as an
  HTTP/S proxy.
* Pathoc proxy support, including using CONNECT to tunnel directly to
  targets.
* Pathoc client certificate support.
* API improvements, bugfixes.

## 16 November 2012: pathod 0.3

A release focusing on shoring up our fuzzing capabilities, especially with
pathoc.

* pathoc -q and -r options, output full request and response text.
* pathod -q and -r options, add full request and response text to pathod's
  log buffer.
* pathoc and pathod -x option, makes -q and -r options log in hex dump
  format.
* pathoc -C option, specify response codes to ignore.
* pathoc -T option, instructs pathoc to ignore timeouts.
* pathoc -o option, a one-shot mode that exits after the first non-ignored
  response.
* pathoc and pathod -e option, which explains the resulting message by
  expanding random and generated portions, and logging a reproducible
  specification.
* Streamline the specification language. HTTP response message is now
  specified using the "r" mnemonic.
* Add a "u" mnemonic for specifying User-Agent strings. Add a set of
  standard user-agent strings accessible through shortcuts.
* Major internal refactoring and cleanup.
* Many bugfixes.

## 22 August 2012: pathod 0.2

* Add pathoc, a pathological HTTP client.
* Add libpathod.test, a truss for using pathod in unit tests.
* Add an injection operator to the specification language.
* Allow Python escape sequences in value literals.
* Allow execution of requests and responses from file, using the new + operator.
* Add daemonization to Pathod, and make it more robust for public-facing use.
* Let pathod pick an arbitrary open port if -p 0 is specified.
* Move from Tornado to netlib, the network library written for mitmproxy.
* Move the web application to Flask.
* Massively expand the documentation.

## 5 April 2012: mitmproxy 0.8

* Detailed tutorial for Android interception. Some features that land in
  this release have finally made reliable Android interception possible.
* Upstream-cert mode, which uses information from the upstream server to
  generate interception certificates.
* Replacement patterns that let you easily do global replacements in flows
  matching filter patterns. Can be specified on the command-line, or edited
  interactively.
* Much more sophisticated and usable pretty printing of request bodies.
  Support for auto-indentation of Javascript, inspection of image EXIF
  data, and more.
* Details view for flows, showing connection and SSL cert information (X
  keyboard shortcut).
* Server certificates are now stored and serialized in saved traffic for
  later analysis. This means that the 0.8 serialization format is NOT
  compatible with 0.7.
* Many other improvements, including bugfixes, and expanded scripting API,
  and more sophisticated certificate handling.

## 20 February 2012: mitmproxy 0.7

* New built-in key/value editor. This lets you interactively edit URL query
  strings, headers and URL-encoded form data.
* Extend script API to allow duplication and replay of flows.
* API for easy manipulation of URL-encoded forms and query strings.
* Add "D" shortcut in mitmproxy to duplicate a flow.
* Reverse proxy mode. In this mode mitmproxy acts as an HTTP server,
  forwarding all traffic to a specified upstream server.
* UI improvements - use unicode characters to make GUI more compact,
  improve spacing and layout throughout.
* Add support for filtering by HTTP method.
* Add the ability to specify an HTTP body size limit.
* Move to typed netstrings for serialization format - this makes 0.7
  backwards-incompatible with serialized data from 0.6!

* Significant improvements in speed and responsiveness of UI.
* Many minor bugfixes and improvements.

## 7 August 2011: mitmproxy 0.6

* New scripting API that allows much more flexible and fine-grained
  rewriting of traffic. See the docs for more info.
* Support for gzip and deflate content encodings. A new "z"
  keybinding in mitmproxy to let us quickly encode and decode content, plus
  automatic decoding for the "pretty" view mode.
* An event log, viewable with the "v" shortcut in mitmproxy, and the
  "-e" command-line flag in mitmdump.
* Huge performance improvements: mitmproxy interface, loading
  large numbers of flows from file.
* A new "replace" convenience method for all flow objects, that does a
  universal regex-based string replacement.
* Header management has been rewritten to maintain both case and order.
* Improved stability for SSL interception.
* Default expiry time on generated SSL certs has been dropped to avoid an
  OpenSSL overflow bug that caused certificates to expire in the distant
  past on some systems.
* A "pretty" view mode for JSON and form submission data.
* Expanded documentation and examples.
* Countless other small improvements and bugfixes.

## 27 June 2011: mitmproxy 0.5

* An -n option to start the tools without binding to a proxy port.
* Allow scripts, hooks, sticky cookies etc. to run on flows loaded from
  save files.
* Regularize command-line options for mitmproxy and mitmdump.
* Add an "SSL exception" to mitmproxy's license to remove possible
  distribution issues.
* Add a --cert-wait-time option to make mitmproxy pause after a new SSL
  certificate is generated. This can pave over small discrepancies in
  system time between the client and server.
* Handle viewing big request and response bodies more elegantly. Only
  render the first 100k of large documents, and try to avoid running the
  XML indenter on non-XML data.
* BUGFIX: Make the "revert" keyboard shortcut in mitmproxy work after a
  flow has been replayed.
* BUGFIX: Repair a problem that sometimes caused SSL connections to consume
  100% of CPU.

## 30 March 2011: mitmproxy 0.4

* Full serialization of HTTP conversations
* Client and server replay
* On-the-fly generation of dummy SSL certificates
* mitmdump has "grown up" into a powerful tcpdump-like tool for HTTP/S
* Dozens of improvements to the mitmproxy console interface
* Python scripting hooks for programmatic modification of traffic

## 01 March 2010: mitmproxy 0.2

* Big speed and responsiveness improvements, thanks to Thomas Roth
* Support urwid 0.9.9
* Terminal beeping based on filter expressions
* Filter expressions for terminal beeps, limits, interceptions and sticky
  cookies can now be passed on the command line.
* Save requests and responses to file
* Split off non-interactive dump functionality into a new tool called
  mitmdump
* "A" will now accept all intercepted connections
* Lots of bugfixes<|MERGE_RESOLUTION|>--- conflicted
+++ resolved
@@ -2,12 +2,9 @@
 
 ## Unreleased: mitmproxy next
 
-<<<<<<< HEAD
 * DNS support (@meitinger)
-=======
 * Replayed flows retain their current position in the flow list.
   ([#5227](https://github.com/mitmproxy/mitmproxy/issues/5227), @mhils)
->>>>>>> 0b4cbfab
 * Console Performance Improvements
   ([#3427](https://github.com/mitmproxy/mitmproxy/issues/3427), @BkPHcgQL3V)
 * Warn users if server side event responses are received without streaming.
