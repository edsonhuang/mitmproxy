import socket
import struct
from abc import ABCMeta
from dataclasses import dataclass
from typing import Optional

from mitmproxy import connection
from mitmproxy.proxy import commands, events, layer
from mitmproxy.proxy.commands import StartHook
<<<<<<< HEAD
from mitmproxy.proxy.layers import quic, tls
=======
from mitmproxy.proxy.layers import dns, tls
>>>>>>> 1706a9b9
from mitmproxy.proxy.mode_specs import ReverseMode
from mitmproxy.proxy.utils import expect


class HttpProxy(layer.Layer):
    @expect(events.Start)
    def _handle_event(self, event: events.Event) -> layer.CommandGenerator[None]:
        child_layer = layer.NextLayer(self.context)
        self._handle_event = child_layer.handle_event
        yield from child_layer.handle_event(event)


class HttpUpstreamProxy(layer.Layer):
    @expect(events.Start)
    def _handle_event(self, event: events.Event) -> layer.CommandGenerator[None]:
        child_layer = layer.NextLayer(self.context)
        self._handle_event = child_layer.handle_event
        yield from child_layer.handle_event(event)


class DestinationKnown(layer.Layer, metaclass=ABCMeta):
    """Base layer for layers that gather connection destination info and then delegate."""

    child_layer: layer.Layer

    def finish_start(self) -> layer.CommandGenerator[Optional[str]]:
        if (
            self.context.options.connection_strategy == "eager"
            and self.context.server.address
        ):
            err = yield commands.OpenConnection(self.context.server)
            if err:
                self._handle_event = self.done  # type: ignore
                return err

        self._handle_event = self.child_layer.handle_event  # type: ignore
        yield from self.child_layer.handle_event(events.Start())
        return None

    @expect(events.DataReceived, events.ConnectionClosed)
    def done(self, _) -> layer.CommandGenerator[None]:
        yield from ()


class ReverseProxy(DestinationKnown):
    @expect(events.Start)
    def _handle_event(self, event: events.Event) -> layer.CommandGenerator[None]:
        spec = self.context.client.proxy_mode
        assert isinstance(spec, ReverseMode)
        self.context.server.address = spec.address

<<<<<<< HEAD
        if spec.scheme not in ("http", ""):
            if not self.context.options.keep_host_header:
                self.context.server.sni = spec.address[0]

            # ensure proper upstream protocol and layer
            if spec.scheme == "tls":
                self.context.server.transport_protocol = "tcp"
                self.child_layer = tls.ServerTLSLayer(self.context)
            elif spec.scheme == "dtls":
                self.context.server.transport_protocol = "udp"
                self.child_layer = tls.ServerTLSLayer(self.context)
            elif spec.scheme == "quic":
                self.context.server.transport_protocol = "udp"
                self.child_layer = quic.QuicLayer(self.context)
            else:
                self.child_layer = (
                    tls.ServerTLSLayer(self.context)
                    if self.context.server.transport_protocol == "tcp" else
                    quic.QuicLayer(self.context)
                )
        else:
=======
        if spec.scheme == "https" or spec.scheme == "tls" or spec.scheme == "dtls":
            if not self.context.options.keep_host_header:
                self.context.server.sni = spec.address[0]
            self.child_layer = tls.ServerTLSLayer(self.context)
        elif spec.scheme == "http" or spec.scheme == "tcp" or spec.scheme == "udp":
>>>>>>> 1706a9b9
            self.child_layer = layer.NextLayer(self.context)
        elif spec.scheme == "dns":
            self.child_layer = dns.DNSLayer(self.context)
        else:
            raise AssertionError(self.context.client.transport_protocol)  # pragma: no cover

        err = yield from self.finish_start()
        if err:
            yield commands.CloseConnection(self.context.client)


class TransparentProxy(DestinationKnown):
    @expect(events.Start)
    def _handle_event(self, event: events.Event) -> layer.CommandGenerator[None]:
        assert self.context.server.address

        self.child_layer = layer.NextLayer(self.context)
        err = yield from self.finish_start()
        if err:
            yield commands.CloseConnection(self.context.client)


SOCKS5_VERSION = 0x05

SOCKS5_METHOD_NO_AUTHENTICATION_REQUIRED = 0x00
SOCKS5_METHOD_USER_PASSWORD_AUTHENTICATION = 0x02
SOCKS5_METHOD_NO_ACCEPTABLE_METHODS = 0xFF

SOCKS5_ATYP_IPV4_ADDRESS = 0x01
SOCKS5_ATYP_DOMAINNAME = 0x03
SOCKS5_ATYP_IPV6_ADDRESS = 0x04

SOCKS5_REP_HOST_UNREACHABLE = 0x04
SOCKS5_REP_COMMAND_NOT_SUPPORTED = 0x07
SOCKS5_REP_ADDRESS_TYPE_NOT_SUPPORTED = 0x08


@dataclass
class Socks5AuthData:
    client_conn: connection.Client
    username: str
    password: str
    valid: bool = False


@dataclass
class Socks5AuthHook(StartHook):
    """
    Mitmproxy has received username/password SOCKS5 credentials.

    This hook decides whether they are valid by setting `data.valid`.
    """

    data: Socks5AuthData


class Socks5Proxy(DestinationKnown):
    buf: bytes = b""

    def socks_err(
        self,
        message: str,
        reply_code: Optional[int] = None,
    ) -> layer.CommandGenerator[None]:
        if reply_code is not None:
            yield commands.SendData(
                self.context.client,
                bytes([SOCKS5_VERSION, reply_code])
                + b"\x00\x01\x00\x00\x00\x00\x00\x00",
            )
        yield commands.CloseConnection(self.context.client)
        yield commands.Log(message)
        self._handle_event = self.done

    @expect(events.Start, events.DataReceived, events.ConnectionClosed)
    def _handle_event(self, event: events.Event) -> layer.CommandGenerator[None]:
        if isinstance(event, events.Start):
            pass
        elif isinstance(event, events.DataReceived):
            self.buf += event.data
            yield from self.state()
        elif isinstance(event, events.ConnectionClosed):
            if self.buf:
                yield commands.Log(
                    f"Client closed connection before completing SOCKS5 handshake: {self.buf!r}"
                )
            yield commands.CloseConnection(event.connection)
        else:
            raise AssertionError(f"Unknown event: {event}")

    def state_greet(self):
        if len(self.buf) < 2:
            return

        if self.buf[0] != SOCKS5_VERSION:
            if self.buf[:3].isupper():
                guess = "Probably not a SOCKS request but a regular HTTP request. "
            else:
                guess = ""
            yield from self.socks_err(
                guess + "Invalid SOCKS version. Expected 0x05, got 0x%x" % self.buf[0]
            )
            return

        n_methods = self.buf[1]
        if len(self.buf) < 2 + n_methods:
            return

        if "proxyauth" in self.context.options and self.context.options.proxyauth:
            method = SOCKS5_METHOD_USER_PASSWORD_AUTHENTICATION
            self.state = self.state_auth
        else:
            method = SOCKS5_METHOD_NO_AUTHENTICATION_REQUIRED
            self.state = self.state_connect

        if method not in self.buf[2 : 2 + n_methods]:
            method_str = (
                "user/password"
                if method == SOCKS5_METHOD_USER_PASSWORD_AUTHENTICATION
                else "no"
            )
            yield from self.socks_err(
                f"Client does not support SOCKS5 with {method_str} authentication.",
                SOCKS5_METHOD_NO_ACCEPTABLE_METHODS,
            )
            return
        yield commands.SendData(self.context.client, bytes([SOCKS5_VERSION, method]))
        self.buf = self.buf[2 + n_methods :]
        yield from self.state()

    state = state_greet

    def state_auth(self):
        if len(self.buf) < 3:
            return

        # Parsing username and password, which is somewhat atrocious
        user_len = self.buf[1]
        if len(self.buf) < 3 + user_len:
            return
        pass_len = self.buf[2 + user_len]
        if len(self.buf) < 3 + user_len + pass_len:
            return
        user = self.buf[2 : (2 + user_len)].decode("utf-8", "backslashreplace")
        password = self.buf[(3 + user_len) : (3 + user_len + pass_len)].decode(
            "utf-8", "backslashreplace"
        )

        data = Socks5AuthData(self.context.client, user, password)
        yield Socks5AuthHook(data)
        if not data.valid:
            # The VER field contains the current **version of the subnegotiation**, which is X'01'.
            yield commands.SendData(self.context.client, b"\x01\x01")
            yield from self.socks_err("authentication failed")
            return

        yield commands.SendData(self.context.client, b"\x01\x00")
        self.buf = self.buf[3 + user_len + pass_len :]
        self.state = self.state_connect
        yield from self.state()

    def state_connect(self):
        # Parse Connect Request
        if len(self.buf) < 5:
            return

        if self.buf[:3] != b"\x05\x01\x00":
            yield from self.socks_err(
                f"Unsupported SOCKS5 request: {self.buf!r}",
                SOCKS5_REP_COMMAND_NOT_SUPPORTED,
            )
            return

        # Determine message length
        atyp = self.buf[3]
        message_len: int
        if atyp == SOCKS5_ATYP_IPV4_ADDRESS:
            message_len = 4 + 4 + 2
        elif atyp == SOCKS5_ATYP_IPV6_ADDRESS:
            message_len = 4 + 16 + 2
        elif atyp == SOCKS5_ATYP_DOMAINNAME:
            message_len = 4 + 1 + self.buf[4] + 2
        else:
            yield from self.socks_err(
                f"Unknown address type: {atyp}", SOCKS5_REP_ADDRESS_TYPE_NOT_SUPPORTED
            )
            return

        # Do we have enough bytes yet?
        if len(self.buf) < message_len:
            return

        # Parse host and port
        msg, self.buf = self.buf[:message_len], self.buf[message_len:]

        host: str
        if atyp == SOCKS5_ATYP_IPV4_ADDRESS:
            host = socket.inet_ntop(socket.AF_INET, msg[4:-2])
        elif atyp == SOCKS5_ATYP_IPV6_ADDRESS:
            host = socket.inet_ntop(socket.AF_INET6, msg[4:-2])
        else:
            host_bytes = msg[5:-2]
            host = host_bytes.decode("ascii", "replace")

        (port,) = struct.unpack("!H", msg[-2:])

        # We now have all we need, let's get going.
        self.context.server.address = (host, port)
        self.child_layer = layer.NextLayer(self.context)

        # this already triggers the child layer's Start event,
        # but that's not a problem in practice...
        err = yield from self.finish_start()
        if err:
            yield commands.SendData(
                self.context.client, b"\x05\x04\x00\x01\x00\x00\x00\x00\x00\x00"
            )
            yield commands.CloseConnection(self.context.client)
        else:
            yield commands.SendData(
                self.context.client, b"\x05\x00\x00\x01\x00\x00\x00\x00\x00\x00"
            )
            if self.buf:
                yield from self.child_layer.handle_event(
                    events.DataReceived(self.context.client, self.buf)
                )
                del self.buf<|MERGE_RESOLUTION|>--- conflicted
+++ resolved
@@ -7,11 +7,7 @@
 from mitmproxy import connection
 from mitmproxy.proxy import commands, events, layer
 from mitmproxy.proxy.commands import StartHook
-<<<<<<< HEAD
-from mitmproxy.proxy.layers import quic, tls
-=======
-from mitmproxy.proxy.layers import dns, tls
->>>>>>> 1706a9b9
+from mitmproxy.proxy.layers import dns, quic, tls
 from mitmproxy.proxy.mode_specs import ReverseMode
 from mitmproxy.proxy.utils import expect
 
@@ -63,35 +59,11 @@
         assert isinstance(spec, ReverseMode)
         self.context.server.address = spec.address
 
-<<<<<<< HEAD
-        if spec.scheme not in ("http", ""):
-            if not self.context.options.keep_host_header:
-                self.context.server.sni = spec.address[0]
-
-            # ensure proper upstream protocol and layer
-            if spec.scheme == "tls":
-                self.context.server.transport_protocol = "tcp"
-                self.child_layer = tls.ServerTLSLayer(self.context)
-            elif spec.scheme == "dtls":
-                self.context.server.transport_protocol = "udp"
-                self.child_layer = tls.ServerTLSLayer(self.context)
-            elif spec.scheme == "quic":
-                self.context.server.transport_protocol = "udp"
-                self.child_layer = quic.QuicLayer(self.context)
-            else:
-                self.child_layer = (
-                    tls.ServerTLSLayer(self.context)
-                    if self.context.server.transport_protocol == "tcp" else
-                    quic.QuicLayer(self.context)
-                )
-        else:
-=======
         if spec.scheme == "https" or spec.scheme == "tls" or spec.scheme == "dtls":
             if not self.context.options.keep_host_header:
                 self.context.server.sni = spec.address[0]
             self.child_layer = tls.ServerTLSLayer(self.context)
         elif spec.scheme == "http" or spec.scheme == "tcp" or spec.scheme == "udp":
->>>>>>> 1706a9b9
             self.child_layer = layer.NextLayer(self.context)
         elif spec.scheme == "dns":
             self.child_layer = dns.DNSLayer(self.context)
