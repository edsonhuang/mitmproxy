--- conflicted
+++ resolved
@@ -48,7 +48,19 @@
   >
     3s
   </td>
-<<<<<<< HEAD
+  <td
+    className="col-quickactions"
+  >
+    <div>
+      <div
+        className="quickaction"
+      >
+        <i
+          className="fa fa-fw fa-ellipsis-h"
+        />
+      </div>
+    </div>
+  </td>
   <div
     className="dropdown pull-left btn btn-default"
   >
@@ -104,36 +116,7 @@
         </a>
          
       </li>
-      <li>
-         
-        <a
-          href="#"
-          onClick={[Function]}
-        >
-          <i
-            className="fa fa-fw fa-plus"
-          />
-           Intercept all requests from 
-          192.168.0.1
-        </a>
-         
-      </li>
     </ul>
   </div>
-=======
-  <td
-    className="col-quickactions"
-  >
-    <div>
-      <div
-        className="quickaction"
-      >
-        <i
-          className="fa fa-fw fa-ellipsis-h"
-        />
-      </div>
-    </div>
-  </td>
->>>>>>> a4f5edb5
 </tr>
 `;